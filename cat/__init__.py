--- conflicted
+++ resolved
@@ -171,11 +171,6 @@
         args.set('denovo_num_introns', self.denovo_num_introns, False)
         args.set('denovo_splice_support', self.denovo_splice_support, False)
         args.set('denovo_exon_support', self.denovo_exon_support, False)
-<<<<<<< HEAD
-=======
-        args.set('minimum_coverage', self.minimum_coverage, False)
-        args.set('minimum_cds_coverage', self.minimum_cds_coverage, False)
->>>>>>> cf6479ed
         args.set('require_pacbio_support', self.require_pacbio_support, False)
         args.set('in_species_rna_support_only', self.in_species_rna_support_only, False)
         args.set('rebuild_consensus', self.rebuild_consensus, False)
@@ -437,7 +432,6 @@
 
         if toil_args.workDir is not None:
             tools.fileOps.ensure_dir(toil_args.workDir)
-        job_store = 'file:' + job_store
         toil_args.jobStore = job_store
         return toil_args
 
